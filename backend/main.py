import asyncio
import uuid
from typing import Dict, Any, Optional, List
from datetime import datetime # Added for ResearchStatus timestamp

from fastapi import FastAPI, HTTPException, BackgroundTasks
from fastapi.middleware.cors import CORSMiddleware
import uvicorn

# Project-specific imports
try:
    # Added HumanApproval and DataVerificationRequest for HITL
    from .models.schemas import ResearchRequest, ResearchStatus, DocumentOutput, HumanApproval, DataVerificationRequest
    from .agents.research_workflow import build_knowledge_nexus_workflow, KnowledgeNexusState
    from .services.chroma_service import ChromaService
except ImportError as e:
    # This block is a fallback for local development if 'backend' is not in PYTHONPATH
    # or if running main.py directly from within the 'backend' directory.
    print(f"Relative import failed: {e}. Attempting sys.path modification for local development.")
    import sys
    from pathlib import Path
    project_root = Path(__file__).resolve().parent.parent
    if str(project_root) not in sys.path:
        sys.path.insert(0, str(project_root))
        print(f"Added '{project_root}' to sys.path for package resolution.")

    try:
        from backend.models.schemas import ResearchRequest, ResearchStatus, DocumentOutput, HumanApproval, DataVerificationRequest
        from backend.agents.research_workflow import build_knowledge_nexus_workflow, KnowledgeNexusState
        from backend.services.chroma_service import ChromaService
    except ImportError as final_e:
        print(f"Fallback imports also failed: {final_e}. Critical service or model definitions might be missing.")
        class ResearchRequest: pass
        class ResearchStatus: pass
        class DocumentOutput: pass
        class HumanApproval: pass # Added dummy
        class DataVerificationRequest: pass # Added dummy
        class KnowledgeNexusState(dict): pass
        class ChromaService: pass
        def build_knowledge_nexus_workflow(chroma_service):
            print("Dummy build_knowledge_nexus_workflow called. Real workflow could not be loaded.")
            return None

# --- Application Initialization ---
app = FastAPI(
    title="Knowledge Nexus API",
    description="API for orchestrating research and knowledge synthesis agents.",
    version="0.1.0"
)

# --- CORS Configuration ---
origins = [
    "http://localhost",
    "http://localhost:3000",
    "http://localhost:3001",
]

app.add_middleware(
    CORSMiddleware,
    allow_origins=origins,
    allow_credentials=True,
    allow_methods=["*"],
    allow_headers=["*"],
)

# --- Services Initialization ---
chroma_service_instance: Optional[ChromaService] = None
knowledge_nexus_graph: Optional[Any] = None
try:
    chroma_service_instance = ChromaService(persist_directory="./chroma_db_store")
    knowledge_nexus_graph = build_knowledge_nexus_workflow(chroma_service=chroma_service_instance)
    if not knowledge_nexus_graph:
        print("Warning: Knowledge Nexus workflow graph failed to initialize properly but no exception was raised.")
except Exception as e:
    print(f"Critical Error: Failed to initialize ChromaService or Knowledge Nexus workflow: {e}")

# --- In-Memory Task Store ---
active_tasks: Dict[str, Dict[str, Any]] = {}

# --- Background Workflow Execution ---
async def run_research_workflow_async(task_id: str, topic: str, initial_graph_input: KnowledgeNexusState):
    if not knowledge_nexus_graph:
        active_tasks[task_id].update({"status": "failed", "error_message": "Workflow engine not available."})
        print(f"Task {task_id}: Failed - Workflow engine not initialized.")
        return

    print(f"Task {task_id}: Background research process evaluation for topic '{topic}'.")

    # Determine the input state for the workflow
    # If resuming, use the already modified state from active_tasks which includes human_feedback
    if active_tasks[task_id].get("status") == "resuming_after_verification":
        print(f"Task {task_id}: Attempting to resume workflow with stored state.")
        current_input_state = active_tasks[task_id].get('graph_state', initial_graph_input)
        # Ensure human_feedback is correctly placed in current_input_state if not already
        # (it should have been placed there by /submit-verification)
    else: # Starting fresh
        print(f"Task {task_id}: Starting fresh workflow run.")
        current_input_state = initial_graph_input

    active_tasks[task_id]["status"] = "running" # Set status to running (either fresh or resuming)


    try:
        config = {"configurable": {"thread_id": task_id}}
        final_event_state = None # Keep track of the very last state from the stream
        # --- Logging addition: Before astream loop ---
        print(f"Task {task_id}: Starting/Resuming workflow. Initial/Current input state for graph: {{'current_stage': {current_input_state.get('current_stage')}, 'human_in_loop_needed': {current_input_state.get('human_in_loop_needed')}, 'current_verification_request_id': {current_input_state.get('current_verification_request', {}).get('data_id') if current_input_state.get('current_verification_request') else None}, 'human_feedback_approved': {current_input_state.get('human_feedback', {}).get('approved') if current_input_state.get('human_feedback') else None}}}")

        async for event in knowledge_nexus_graph.astream(current_input_state, config=config):
            if not event: continue

            latest_node_name = list(event.keys())[-1]
            current_state_after_node = event[latest_node_name]
            final_event_state = current_state_after_node # Update with the latest state

            # Persist the full state after each node
            active_tasks[task_id]['graph_state'] = current_state_after_node
            active_tasks[task_id]['last_event_node'] = latest_node_name
            # ---- MODIFICATION START: Store current_stage ----
            current_stage_from_node = current_state_after_node.get('current_stage')
            if current_stage_from_node:
                active_tasks[task_id]['current_stage'] = current_stage_from_node
            # ---- MODIFICATION END ----

            # --- Logging addition: Inside astream loop, after processing node ---
            print(f"Task {task_id}: Node '{latest_node_name}' processed. State after node: {{'current_stage': {current_state_after_node.get('current_stage')}, 'human_in_loop_needed': {current_state_after_node.get('human_in_loop_needed')}, 'current_verification_request_id': {current_state_after_node.get('current_verification_request', {}).get('data_id') if current_state_after_node.get('current_verification_request') else None}, 'human_feedback_approved': {current_state_after_node.get('human_feedback', {}).get('approved') if current_state_after_node.get('human_feedback') else None}, 'error': {current_state_after_node.get('error_message')}}}")
            # Original print statement follows, now enhanced by the one above.
            print(f"Task {task_id}: Processed node '{latest_node_name}'. Current stage: {current_stage_from_node}")

            if current_state_after_node.get('error_message'):
                active_tasks[task_id].update({"status": "error_in_workflow", "error_message": current_state_after_node['error_message'], "current_stage": "failed"}) # Also set stage to failed
                print(f"Task {task_id}: Error reported by workflow: {current_state_after_node['error_message']}")
                return # Stop processing on error

            # Check if the workflow is pausing for human input
            if current_state_after_node.get('human_in_loop_needed') and \
               current_state_after_node.get('current_verification_request'):
                # --- Logging modification: Enhanced pausing print ---
                print(f"Task {task_id}: Pausing for human input at node '{latest_node_name}'. Verification request for data ID: {current_state_after_node['current_verification_request']['data_id']}. Current stage: {current_state_after_node.get('current_stage')}")
                active_tasks[task_id]['status'] = "awaiting_human_verification"
                # Workflow effectively pauses here for this task_id.
                # The current run_research_workflow_async will exit.
                # The /submit-verification endpoint will update the state in active_tasks
                # and then re-trigger run_research_workflow_async.
                return # Exit this execution of run_research_workflow_async

        # If the stream completes without pausing for human input or erroring out:
        # This means the graph ran to an END node.
        if final_event_state:
             active_tasks[task_id].update({
                "status": "completed", # This is the overall status
<<<<<<< HEAD
                "current_stage": "completed", # Explicitly set current_stage in the update
=======
                "current_stage": "completed", # Explicitly set current_stage
>>>>>>> 3253a5d4
                # Use final_event_state which is the state after the last node that led to END
                "final_document_preview": final_event_state.get('final_document', '')[:250] + "...",
                "final_graph_state": final_event_state
            })
<<<<<<< HEAD
             active_tasks[task_id]['current_stage'] = "completed" # <--- Explicitly ensure it's set
             # Ensure the print statement reflects the update made to active_tasks[task_id]['current_stage']
             print(f"Task {task_id}: Workflow completed successfully. Final stage set to: {active_tasks[task_id]['current_stage']}")
=======
             # --- Logging modification: Enhanced completion print ---
             print(f"Task {task_id}: Workflow completed successfully. Final stage: {final_event_state.get('current_stage')}")
>>>>>>> 3253a5d4
        else:
            # This case might occur if the stream somehow ends without any event after resumption,
            # or if initial_graph_input was already a terminal state.
            if active_tasks[task_id]["status"] == "running": # If it was running and just finished without specific end state
                 active_tasks[task_id].update({"status": "unknown_completion", "current_stage": "unknown", "error_message": "Workflow stream ended without a definitive final state but was running."})
                 # --- Logging modification: Enhanced unknown completion print ---
                 print(f"Task {task_id}: Workflow stream ended without explicit completion or error, after being in 'running' state. Last known stage: {active_tasks[task_id].get('current_stage')}")


    except Exception as e:
        # --- Logging modification: Enhanced critical error print ---
        print(f"Task {task_id}: Critical error during workflow execution: {e}. Last known stage: {active_tasks[task_id].get('current_stage')}", exc_info=True)
        active_tasks[task_id].update({"status": "failed", "current_stage": "failed", "error_message": str(e)})

# --- API Endpoints ---
@app.get("/health", summary="Health Check", tags=["General"])
async def health_check():
    return {
        "status": "ok",
        "services": {
            "chroma_service": "initialized" if chroma_service_instance else "failed",
            "knowledge_nexus_graph": "initialized" if knowledge_nexus_graph else "failed"
        }
    }

@app.post("/research", response_model=ResearchStatus, status_code=202, summary="Start Research Task", tags=["Research"])
async def start_research_task_endpoint(request: ResearchRequest, background_tasks: BackgroundTasks):
    if not knowledge_nexus_graph or not chroma_service_instance:
        raise HTTPException(status_code=503, detail="Research service is currently unavailable.")

    task_id = str(uuid.uuid4())

    initial_graph_input = KnowledgeNexusState(
        topic=request.topic,
        task_id=task_id,
        research_data=[], verified_data=[], synthesized_content="",
        detected_conflicts=[], final_document="",
        human_in_loop_needed=False, current_verification_request=None,
        messages=[], error_message=None, human_feedback=None # Ensure all fields are initialized
    )

    active_tasks[task_id] = {
        "task_id": task_id, "topic": request.topic, "status": "queued", # Overall status
        "current_stage": "queued", # Initial stage
        "graph_state": initial_graph_input, # Store the whole initial state
        "resuming_after_verification": False
    }

    background_tasks.add_task(run_research_workflow_async, task_id, request.topic, initial_graph_input)

    return ResearchStatus(
        task_id=task_id, status="queued", # This will be updated by get_task_status_endpoint using current_stage
        message=f"Research task for topic '{request.topic}' has been queued.",
        timestamp=datetime.utcnow()
    )

@app.get("/status/{task_id}", response_model=ResearchStatus, summary="Get Task Status", tags=["Research"])
async def get_task_status_endpoint(task_id: str):
    task = active_tasks.get(task_id)
    if not task:
        raise HTTPException(status_code=404, detail=f"Task with ID '{task_id}' not found.")

    # current_graph_state is the state of the workflow, an instance of KnowledgeNexusState (as a dict)
    current_graph_state = task.get("graph_state", {})
    # ---- MODIFICATION START: Use current_stage for status, progress, and message ----
    # The overall 'status' from active_tasks (like "running", "completed", "failed", "awaiting_human_verification")
    # is still useful for high-level flow control, but current_stage is for user-facing status.
    task_overall_status = task.get("status", "unknown") # e.g. "running", "completed", "awaiting_human_verification"
    current_stage_from_task = task.get("current_stage", "unknown") # e.g. "researching", "verifying"

    verification_req_data = None # This will hold DataVerificationRequest model

    if task_overall_status == "awaiting_human_verification" and \
       current_graph_state.get('human_in_loop_needed') and \
       current_graph_state.get('current_verification_request'):
        raw_verification_request = current_graph_state['current_verification_request']
        try:
            if isinstance(raw_verification_request, dict):
                 verification_req_data = DataVerificationRequest(**raw_verification_request)
            elif isinstance(raw_verification_request, DataVerificationRequest):
                 verification_req_data = raw_verification_request
        except Exception as e:
            print(f"Error parsing current_verification_request for task {task_id}: {e}")

    progress_map = {
        "queued": 0.05,
        "researching": 0.20,
        "verifying": 0.35,
        "awaiting_human_verification": 0.40, # This is a task_overall_status, but also a valid stage
        "processing_human_feedback": 0.45,
        "synthesizing": 0.60,
        "detecting_conflicts": 0.75,
        "generating_document": 0.90,
        "completed": 1.0,
        "failed": 0.0,
        "unknown": 0.0
    }
    # If current_stage_from_task is "awaiting_human_verification", use that.
    # Otherwise, if task_overall_status is "awaiting_human_verification", that takes precedence for progress and message.
    effective_stage_for_status = current_stage_from_task
    if task_overall_status == "awaiting_human_verification":
        effective_stage_for_status = "awaiting_human_verification"


    current_progress = progress_map.get(effective_stage_for_status, 0.0)

    topic = task.get('topic', 'N/A')
    error_message_from_task = task.get("error_message")
    message = f"Task for topic '{topic}' is currently {effective_stage_for_status}."

    if effective_stage_for_status == "queued":
        message = f"Research task for topic '{topic}' is queued."
    elif effective_stage_for_status == "researching":
        message = f"Researching information for topic: {topic}."
    elif effective_stage_for_status == "verifying":
        message = f"Verifying collected data for topic: {topic}."
    elif effective_stage_for_status == "awaiting_human_verification":
        message = f"Awaiting human verification for a data point related to topic: {topic}."
    elif effective_stage_for_status == "processing_human_feedback":
        message = f"Processing human feedback for topic: {topic}."
    elif effective_stage_for_status == "synthesizing":
        message = f"Synthesizing research data for topic: {topic}."
    elif effective_stage_for_status == "detecting_conflicts":
        message = f"Detecting conflicts in research data for topic: {topic}."
    elif effective_stage_for_status == "generating_document":
        message = f"Generating final document for topic: {topic}."
    elif effective_stage_for_status == "completed":
        message = f"Research completed successfully for topic: {topic}."
    elif effective_stage_for_status == "failed":
        message = error_message_from_task or f"Research failed for topic: {topic}."
    # else, the generic message `Task for topic '{topic}' is currently {effective_stage_for_status}.` will be used.

    return ResearchStatus(
        task_id=task_id,
        status=effective_stage_for_status, # Use the granular stage here
        message=message,
        progress=current_progress,
        timestamp=datetime.utcnow(),
        verification_request=verification_req_data
    )
    # ---- MODIFICATION END ----

@app.post("/submit-verification/{task_id}", status_code=200, summary="Submit Human Verification for a Task", tags=["Research"])
async def submit_human_verification_endpoint(task_id: str, approval_input: HumanApproval, background_tasks: BackgroundTasks):
    """
    Allows a human to submit their verification/correction for a piece of data
    that the workflow has flagged for human review.
    """
    task = active_tasks.get(task_id)
    if not task:
        raise HTTPException(status_code=404, detail=f"Task with ID '{task_id}' not found.")

    if task.get("status") != "awaiting_human_verification":
        raise HTTPException(
            status_code=400,
            detail=f"Task '{task_id}' is not currently awaiting human verification. Current status: {task.get('status')}."
        )

    current_graph_state = task.get("graph_state")
    if not current_graph_state or not isinstance(current_graph_state, dict):
        # Log this critical issue
        print(f"Error: Task {task_id} has missing or corrupted state for graph_state.")
        raise HTTPException(status_code=500, detail="Task state is missing or corrupted. Cannot process verification.")

    # Inject human feedback into the current_graph_state.
    # The 'human_feedback' key is what await_human_input_node in the workflow expects.
    current_graph_state['human_feedback'] = approval_input.dict() # approval_input is Pydantic, convert to dict

    # Update task properties to signal resumption
    task["graph_state"] = current_graph_state # Persist the modified state (now including human_feedback)
    task["status"] = "resuming_after_verification" # Custom status to indicate it's about to be re-queued

    # Re-trigger the workflow execution by adding run_research_workflow_async to background tasks.
    # It will use the updated current_graph_state (which now contains human_feedback).
    print(f"Task {task_id}: Queuing workflow for resumption after human verification. Topic: {current_graph_state.get('topic')}")
    background_tasks.add_task(run_research_workflow_async,
                              task_id,
                              current_graph_state.get('topic', "Unknown Topic"), # Get topic from state
                              current_graph_state) # Pass the entire modified state as initial_graph_input for resumption

    return {"message": f"Verification submitted for task '{task_id}'. Workflow is scheduled to resume."}


@app.get("/results/{task_id}", response_model=Optional[DocumentOutput], summary="Get Task Results", tags=["Research"])
async def get_task_results_endpoint(task_id: str):
    task = active_tasks.get(task_id)
    if not task:
        raise HTTPException(status_code=404, detail=f"Task with ID '{task_id}' not found.")

    status = task.get("status")
    if status == "completed":
        final_graph_state = task.get("final_graph_state", task.get("graph_state", {}))
        final_document_content = final_graph_state.get("final_document")
        if final_document_content is not None:
            return DocumentOutput(
                task_id=task_id,
                document_content=final_document_content,
                format="markdown"
            )
        else:
            return None
    elif status in ["failed", "error_in_workflow", "unknown_completion"]:
        raise HTTPException(status_code=422, detail=f"Task ended inconclusively. Status: {status}. Error: {task.get('error_message', 'No specific error message.')}")
    else:
        raise HTTPException(status_code=202, detail=f"Task '{task_id}' is not yet completed. Current status: {status}.")

# --- Main Execution Guard ---
if __name__ == "__main__":
    print("Starting Knowledge Nexus API server using Uvicorn...")
    uvicorn.run("main:app", host="0.0.0.0", port=8000, reload=True, workers=1)<|MERGE_RESOLUTION|>--- conflicted
+++ resolved
@@ -149,23 +149,14 @@
         if final_event_state:
              active_tasks[task_id].update({
                 "status": "completed", # This is the overall status
-<<<<<<< HEAD
-                "current_stage": "completed", # Explicitly set current_stage in the update
-=======
                 "current_stage": "completed", # Explicitly set current_stage
->>>>>>> 3253a5d4
                 # Use final_event_state which is the state after the last node that led to END
                 "final_document_preview": final_event_state.get('final_document', '')[:250] + "...",
                 "final_graph_state": final_event_state
             })
-<<<<<<< HEAD
              active_tasks[task_id]['current_stage'] = "completed" # <--- Explicitly ensure it's set
              # Ensure the print statement reflects the update made to active_tasks[task_id]['current_stage']
              print(f"Task {task_id}: Workflow completed successfully. Final stage set to: {active_tasks[task_id]['current_stage']}")
-=======
-             # --- Logging modification: Enhanced completion print ---
-             print(f"Task {task_id}: Workflow completed successfully. Final stage: {final_event_state.get('current_stage')}")
->>>>>>> 3253a5d4
         else:
             # This case might occur if the stream somehow ends without any event after resumption,
             # or if initial_graph_input was already a terminal state.
